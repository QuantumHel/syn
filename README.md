# synIR



## Installation

### Python

To run the basic python setup, run:

```
make python_project_setup
```

This will install the required dependencies.
*It is recommended to do this in a virtual environment*.

<<<<<<< HEAD
### Rust
=======
This project requires rust, please follow the guidelines for installation.
>>>>>>> e3d2dd1c

To run the basic rust setup, run:

```
make rust_project_setup
```

Build the project:

```
make build
```

Run tests:

```
make test
```

Format-Check:

```
make format-check
```

(You can run format and check individually)

Clean:

```
make clean
```<|MERGE_RESOLUTION|>--- conflicted
+++ resolved
@@ -15,11 +15,7 @@
 This will install the required dependencies.
 *It is recommended to do this in a virtual environment*.
 
-<<<<<<< HEAD
 ### Rust
-=======
-This project requires rust, please follow the guidelines for installation.
->>>>>>> e3d2dd1c
 
 To run the basic rust setup, run:
 
